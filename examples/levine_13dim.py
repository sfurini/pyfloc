#!/usr/bin/env python

import pickle
import numpy as np
import matplotlib
matplotlib.use('agg')
import matplotlib.pyplot as plt
from matplotlib.backends.backend_pdf import PdfPages
import sys
sys.path.append('../pyfloc')
import pyfloc
from copy import deepcopy
from scipy.signal import argrelextrema


pdf = PdfPages('levine_13dim_bin_all_possible_strategies.pdf')
B = pyfloc.PyFloc(verbose = 2, prefix = 'levine_13dim')
B.read_fcs(file_name = './data/flowc/levine_13dim.fcs', mode = 20000)
list_features= ['CD34','CD123','CD19','CD33','CD20','CD38','CD11b','CD4','CD8','CD90','CD45RA','CD45','CD3']
<<<<<<< HEAD
# CD38 = non binarizzabile (k = 1.0, 0.25)
# CD33 = binarizzabile con k = 0.25
list_features= ['CD38']
=======
>>>>>>> 4c19dbb9
B.clean_samples(features = ['label',], mode = 'nan')
#B.experiments.remove_outliers(list_features, 6.0)

B.normalize(features = list_features, mode = 'min')
#B.normalize(features = list_features, mode = 'min_max')
#B.normalize(features = list_features, mode = 'mean_std')
#B.normalize(features = list_features, mode = 'arcsinh', factor = 5, bias = 0.0)
#B.normalize(features = list_features, mode = 'logicle')
#B.experiments.show_scatter(['CD4','CD8'], mode = 'density', pdf = pdf)
#B.experiments.show('CD4','CD8', pdf = pdf)

#B.write(file_name = 'levine_13.pk')
#with open('levine_13.pk','rb') as fin:
#    B = pickle.load(fin)
#    B.counter = 0

#B.fit_cluster(list_features, mode = 'Kmeans', ns_clusters = 40)
#B.predict_cluster()

radius = 0.1375 # radius of the kernel
list_features_binary = []
for feature in list_features:
    B.experiments.show_histogram(pdf, list_features = [feature,])
    energy = B.fit_cluster([feature,], mode = 'DP', ns_clusters = [2,3,4,5], radii = radius, metric = 'logarithmic')
    B.predict_cluster()
<<<<<<< HEAD
    #density_peaks_norm = np.sort(B.cluster.clusters_analogic.flatten())
    #density_peaks = B.experiments.back_transform(feature, density_peaks_norm)
    #if (energy[0] > 1.0) and (density_peaks[1]/np.abs(density_peaks[0]) > 10.0):
    #    data_norm = B.experiments.get_data_norm_features([feature])
    #    h, e = np.histogram(data_norm, bins = np.linspace(density_peaks_norm[0], density_peaks_norm[1],100))
    #    b = 0.5*(e[:-1]+e[1:])
    #    i_min = np.argmin(h)
    #    f = plt.figure()
    #    ax1 = f.add_subplot(111)
    #    ax1.plot(b,h,'-b')
    #    ax1.plot(b[i_min],h[i_min],'*r')
    #    plt.title(feature)
    #    pdf.savefig()
    #    plt.close()
    #    list_features_binary.append(feature)
    #    threshold = B.experiments.back_transform(feature, b[i_min])
    #    print('Feature: ',feature,' density peaks: ',density_peaks,' density_peaks_norm = ',density_peaks_norm,' energy = ',energy,' threshold = ',threshold, ' raw = ',b[i_min])
    #    #B.normalize(features = [feature,], mode = 'binary', threshold = threshold)
    #    #B.experiments.stretch([feature,], thrs = {'min':np.min(data_norm), 'peak_low':density_peaks_norm[0], 'threshold':b[i_min], 'peak_high':density_peaks_norm[1], 'max':np.max(data_norm)})
    #    B.experiments.show_histogram(pdf, list_features = [feature,])
    #else:
    #    print('Feature: ',feature,' density peaks: ',density_peaks,' density_peaks_norm = ',density_peaks_norm,' energy = ',energy)
    B.counter += 1

#print('List features: ',list_features_binary)
#B.fit_cluster(list_features_binary, mode = 'Unique')
#B.predict_cluster()
#ns_clusters = np.arange(2,50,1)
#energies = B.fit_cluster(list_features_binary, ns_clusters = ns_clusters, radii = radius, mode = 'DP')
#B.predict_cluster()
#energies = energies.flatten()
=======
    density_peaks_norm = np.sort(B.cluster.clusters_analogic.flatten())
    density_peaks = B.experiments.back_transform(feature, density_peaks_norm)
    if (energy[0] > 1.0) and (density_peaks[1]/np.abs(density_peaks[0]) > 10.0):
        data_norm = B.experiments.get_data_norm_features([feature])
        h, e = np.histogram(data_norm, bins = np.linspace(density_peaks_norm[0], density_peaks_norm[1],100))
        b = 0.5*(e[:-1]+e[1:])
        i_min = np.argmin(h)
        f = plt.figure()
        ax1 = f.add_subplot(111)
        ax1.plot(b,h,'-b')
        ax1.plot(b[i_min],h[i_min],'*r')
        plt.title(feature)
        pdf.savefig()
        plt.close()
        list_features_binary.append(feature)
        threshold = B.experiments.back_transform(feature, b[i_min])
        print('Feature: ',feature,' density peaks: ',density_peaks,' density_peaks_norm = ',density_peaks_norm,' energy = ',energy,' threshold = ',threshold, ' raw = ',b[i_min])
        #B.normalize(features = [feature,], mode = 'binary', threshold = threshold)
        #B.experiments.stretch([feature,], thrs = {'min':np.min(data_norm), 'peak_low':density_peaks_norm[0], 'threshold':b[i_min], 'peak_high':density_peaks_norm[1], 'max':np.max(data_norm)})
        B.experiments.show_histogram(pdf, list_features = [feature,])
    else:
        print('Feature: ',feature,' density peaks: ',density_peaks,' density_peaks_norm = ',density_peaks_norm,' energy = ',energy)
    B.counter += 1

radius = 0.25
print('*******List features*********: ',list_features_binary)

print('\n')
ns_clusters = np.arange(2,50,1)

#energies = B.fit_cluster(list_features_binary, ns_clusters = ns_clusters, radii = radius,  mode = 'DP')
#B.predict_cluster()


for feature_bin in list_features_binary:
    print("Working on feature ", feature_bin)
    energies = B.fit_cluster([feature_bin], ns_clusters = ns_clusters, radii = radius, mode = 'DP')
    B.predict_cluster()
    B.order_labels()
    B.save_clustering(feature_bin)

population_target = []

#cd11b monocyte
population_target.append('monocytes')
strategy = {'CD33':1, 'CD3':0, 'CD4':0, 'CD8':0 , 'CD19':0} 
versus = {'CD33':'CD45', 'CD3':'CD45', 'CD4':'CD3', 'CD8':'CD3', 'CD19':'CD45'} 

### INIZIO PROVA STRATEGIE
#for i_strategy, strategy in enumerate(all_strategies): 
#    pop = population_target[i_strategy] 
s = {}
for key in list(strategy.keys()):
    s[key] = strategy[key]
    combo = B.combine_all_clustering(s)
    print("COMBO: ", combo, len(combo[0]))
    if len(combo[0]) == 0:
        print("No sample corresponds to the input strategy. Stop at feature ", key)
        break;
    target_pop = np.zeros(np.shape(B.experiments.labels), dtype=bool)
    target_pop[combo[0]] = True 
    B.experiments.show_scatter(features = [key,versus[key]], inds_inside = target_pop, pdf = pdf)

pdf.close()
#### FINE PROVA STRATEGIE

#print("Population: ", pop)
target_pop = np.zeros(np.shape(B.experiments.labels))
target_pop[combo[0]] = 1 #negli indici trovati metti la classificazione a 1
n_clusters = 2
C = deepcopy(B)
C.cluster.dtrajs = [target_pop] 
C.cluster.score(n_clusters = n_clusters)
print(C.cluster)
exit()

###

energies = energies.flatten()

>>>>>>> 4c19dbb9

#for i_cluster in (argrelextrema(energies, np.greater))[0][0:10]:
#    n_clusters = ns_clusters[i_cluster]
#    B.fit_cluster(list_features_binary, ns_clusters = n_clusters, radii = radius, mode = 'DP')
#    B.predict_cluster()
#    B.counter += 1

pdf.close()
exit()<|MERGE_RESOLUTION|>--- conflicted
+++ resolved
@@ -17,14 +17,11 @@
 B = pyfloc.PyFloc(verbose = 2, prefix = 'levine_13dim')
 B.read_fcs(file_name = './data/flowc/levine_13dim.fcs', mode = 20000)
 list_features= ['CD34','CD123','CD19','CD33','CD20','CD38','CD11b','CD4','CD8','CD90','CD45RA','CD45','CD3']
-<<<<<<< HEAD
 # CD38 = non binarizzabile (k = 1.0, 0.25)
 # CD33 = binarizzabile con k = 0.25
 list_features= ['CD38']
-=======
->>>>>>> 4c19dbb9
 B.clean_samples(features = ['label',], mode = 'nan')
-#B.experiments.remove_outliers(list_features, 6.0)
+B.experiments.remove_outliers(list_features, 6.0)
 
 B.normalize(features = list_features, mode = 'min')
 #B.normalize(features = list_features, mode = 'min_max')
@@ -48,7 +45,6 @@
     B.experiments.show_histogram(pdf, list_features = [feature,])
     energy = B.fit_cluster([feature,], mode = 'DP', ns_clusters = [2,3,4,5], radii = radius, metric = 'logarithmic')
     B.predict_cluster()
-<<<<<<< HEAD
     #density_peaks_norm = np.sort(B.cluster.clusters_analogic.flatten())
     #density_peaks = B.experiments.back_transform(feature, density_peaks_norm)
     #if (energy[0] > 1.0) and (density_peaks[1]/np.abs(density_peaks[0]) > 10.0):
@@ -80,88 +76,62 @@
 #energies = B.fit_cluster(list_features_binary, ns_clusters = ns_clusters, radii = radius, mode = 'DP')
 #B.predict_cluster()
 #energies = energies.flatten()
-=======
-    density_peaks_norm = np.sort(B.cluster.clusters_analogic.flatten())
-    density_peaks = B.experiments.back_transform(feature, density_peaks_norm)
-    if (energy[0] > 1.0) and (density_peaks[1]/np.abs(density_peaks[0]) > 10.0):
-        data_norm = B.experiments.get_data_norm_features([feature])
-        h, e = np.histogram(data_norm, bins = np.linspace(density_peaks_norm[0], density_peaks_norm[1],100))
-        b = 0.5*(e[:-1]+e[1:])
-        i_min = np.argmin(h)
-        f = plt.figure()
-        ax1 = f.add_subplot(111)
-        ax1.plot(b,h,'-b')
-        ax1.plot(b[i_min],h[i_min],'*r')
-        plt.title(feature)
-        pdf.savefig()
-        plt.close()
-        list_features_binary.append(feature)
-        threshold = B.experiments.back_transform(feature, b[i_min])
-        print('Feature: ',feature,' density peaks: ',density_peaks,' density_peaks_norm = ',density_peaks_norm,' energy = ',energy,' threshold = ',threshold, ' raw = ',b[i_min])
-        #B.normalize(features = [feature,], mode = 'binary', threshold = threshold)
-        #B.experiments.stretch([feature,], thrs = {'min':np.min(data_norm), 'peak_low':density_peaks_norm[0], 'threshold':b[i_min], 'peak_high':density_peaks_norm[1], 'max':np.max(data_norm)})
-        B.experiments.show_histogram(pdf, list_features = [feature,])
-    else:
-        print('Feature: ',feature,' density peaks: ',density_peaks,' density_peaks_norm = ',density_peaks_norm,' energy = ',energy)
-    B.counter += 1
 
-radius = 0.25
-print('*******List features*********: ',list_features_binary)
-
-print('\n')
-ns_clusters = np.arange(2,50,1)
-
-#energies = B.fit_cluster(list_features_binary, ns_clusters = ns_clusters, radii = radius,  mode = 'DP')
-#B.predict_cluster()
-
-
-for feature_bin in list_features_binary:
-    print("Working on feature ", feature_bin)
-    energies = B.fit_cluster([feature_bin], ns_clusters = ns_clusters, radii = radius, mode = 'DP')
-    B.predict_cluster()
-    B.order_labels()
-    B.save_clustering(feature_bin)
-
-population_target = []
-
-#cd11b monocyte
-population_target.append('monocytes')
-strategy = {'CD33':1, 'CD3':0, 'CD4':0, 'CD8':0 , 'CD19':0} 
-versus = {'CD33':'CD45', 'CD3':'CD45', 'CD4':'CD3', 'CD8':'CD3', 'CD19':'CD45'} 
-
-### INIZIO PROVA STRATEGIE
-#for i_strategy, strategy in enumerate(all_strategies): 
-#    pop = population_target[i_strategy] 
-s = {}
-for key in list(strategy.keys()):
-    s[key] = strategy[key]
-    combo = B.combine_all_clustering(s)
-    print("COMBO: ", combo, len(combo[0]))
-    if len(combo[0]) == 0:
-        print("No sample corresponds to the input strategy. Stop at feature ", key)
-        break;
-    target_pop = np.zeros(np.shape(B.experiments.labels), dtype=bool)
-    target_pop[combo[0]] = True 
-    B.experiments.show_scatter(features = [key,versus[key]], inds_inside = target_pop, pdf = pdf)
-
-pdf.close()
-#### FINE PROVA STRATEGIE
-
-#print("Population: ", pop)
-target_pop = np.zeros(np.shape(B.experiments.labels))
-target_pop[combo[0]] = 1 #negli indici trovati metti la classificazione a 1
-n_clusters = 2
-C = deepcopy(B)
-C.cluster.dtrajs = [target_pop] 
-C.cluster.score(n_clusters = n_clusters)
-print(C.cluster)
-exit()
-
-###
-
-energies = energies.flatten()
-
->>>>>>> 4c19dbb9
+#radius = 0.25
+#print('*******List features*********: ',list_features_binary)
+#
+#print('\n')
+#ns_clusters = np.arange(2,50,1)
+#
+##energies = B.fit_cluster(list_features_binary, ns_clusters = ns_clusters, radii = radius,  mode = 'DP')
+##B.predict_cluster()
+#
+#
+#for feature_bin in list_features_binary:
+#    print("Working on feature ", feature_bin)
+#    energies = B.fit_cluster([feature_bin], ns_clusters = ns_clusters, radii = radius, mode = 'DP')
+#    B.predict_cluster()
+#    B.order_labels()
+#    B.save_clustering(feature_bin)
+#
+#population_target = []
+#
+##cd11b monocyte
+#population_target.append('monocytes')
+#strategy = {'CD33':1, 'CD3':0, 'CD4':0, 'CD8':0 , 'CD19':0} 
+#versus = {'CD33':'CD45', 'CD3':'CD45', 'CD4':'CD3', 'CD8':'CD3', 'CD19':'CD45'} 
+#
+#### INIZIO PROVA STRATEGIE
+##for i_strategy, strategy in enumerate(all_strategies): 
+##    pop = population_target[i_strategy] 
+#s = {}
+#for key in list(strategy.keys()):
+#    s[key] = strategy[key]
+#    combo = B.combine_all_clustering(s)
+#    print("COMBO: ", combo, len(combo[0]))
+#    if len(combo[0]) == 0:
+#        print("No sample corresponds to the input strategy. Stop at feature ", key)
+#        break;
+#    target_pop = np.zeros(np.shape(B.experiments.labels), dtype=bool)
+#    target_pop[combo[0]] = True 
+#    B.experiments.show_scatter(features = [key,versus[key]], inds_inside = target_pop, pdf = pdf)
+#
+#pdf.close()
+##### FINE PROVA STRATEGIE
+#
+##print("Population: ", pop)
+#target_pop = np.zeros(np.shape(B.experiments.labels))
+#target_pop[combo[0]] = 1 #negli indici trovati metti la classificazione a 1
+#n_clusters = 2
+#C = deepcopy(B)
+#C.cluster.dtrajs = [target_pop] 
+#C.cluster.score(n_clusters = n_clusters)
+#print(C.cluster)
+#exit()
+#
+####
+#
+#energies = energies.flatten()
 
 #for i_cluster in (argrelextrema(energies, np.greater))[0][0:10]:
 #    n_clusters = ns_clusters[i_cluster]
